<<<<<<< HEAD
.gitignore
.git/
.idea/
.vscode/
__pycache__/
venv/
.venv/
.gitignore
.git/
.idea/
.vscode/
__pycache__/
venv/
=======

# Archivos de configuración local
*.env
*.pyc

# Directorio de archivos estáticos generados
staticfiles/

# Directorio de archivos de compilación
node_modules/
bower_components/

# Archivo de base de datos local
db.sqlite3


gitignore:
  - .gitignore
  - .git/
  - .idea/
  - .vscode/
  - __pycache__/
  - venv/
  - .venv/
  - .gitignore
  - .git/
  - .idea/
  - .vscode/
  - __pycache__/
  - venv/
  - db.sqlite3
  -migrations/
>>>>>>> 27f3bd0e
<|MERGE_RESOLUTION|>--- conflicted
+++ resolved
@@ -1,18 +1,3 @@
-<<<<<<< HEAD
-.gitignore
-.git/
-.idea/
-.vscode/
-__pycache__/
-venv/
-.venv/
-.gitignore
-.git/
-.idea/
-.vscode/
-__pycache__/
-venv/
-=======
 
 # Archivos de configuración local
 *.env
@@ -45,4 +30,3 @@
   - venv/
   - db.sqlite3
   -migrations/
->>>>>>> 27f3bd0e
