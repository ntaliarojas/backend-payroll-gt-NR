"""core URL Configuration

The `urlpatterns` list routes URLs to views. For more information please see:
    https://docs.djangoproject.com/en/3.2/topics/http/urls/
Examples:
Function views
    1. Add an import:  from my_app import views
    2. Add a URL to urlpatterns:  path('', views.home, name='home')
Class-based views
    1. Add an import:  from other_app.views import Home
    2. Add a URL to urlpatterns:  path('', Home.as_view(), name='home')
Including another URLconf
    1. Import the include() function: from django.urls import include, path
    2. Add a URL to urlpatterns:  path('blog/', include('blog.urls'))
""" 
from django.contrib import admin
<<<<<<< HEAD
from django.urls import path, include

urlpatterns = [
    path('admin/', admin.site.urls),
    path('', include(('apps.payrolls.urls', 'payrolls'), namespace='payrolls'))
=======
from django.urls import include, path

urlpatterns = [
    path('admin/', admin.site.urls),
    path('api/v1/', include('apps.employee.urls')),
>>>>>>> d582ef1e
]<|MERGE_RESOLUTION|>--- conflicted
+++ resolved
@@ -14,17 +14,10 @@
     2. Add a URL to urlpatterns:  path('blog/', include('blog.urls'))
 """ 
 from django.contrib import admin
-<<<<<<< HEAD
 from django.urls import path, include
 
 urlpatterns = [
     path('admin/', admin.site.urls),
-    path('', include(('apps.payrolls.urls', 'payrolls'), namespace='payrolls'))
-=======
-from django.urls import include, path
-
-urlpatterns = [
-    path('admin/', admin.site.urls),
+    path('', include(('apps.payrolls.urls', 'payrolls'), namespace='payrolls')),
     path('api/v1/', include('apps.employee.urls')),
->>>>>>> d582ef1e
 ]