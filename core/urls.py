--- conflicted
+++ resolved
@@ -1,4 +1,3 @@
-<<<<<<< HEAD
 from django.contrib import admin
 from django.urls import path, include
 from apps.user.urls import urlpatterns as users_urls
@@ -6,28 +5,5 @@
 urlpatterns = [
     path('admin/', admin.site.urls),
     path('api/v1/', include(users_urls)),
-
-=======
-"""core URL Configuration
-
-The `urlpatterns` list routes URLs to views. For more information please see:
-    https://docs.djangoproject.com/en/3.2/topics/http/urls/
-Examples:
-Function views
-    1. Add an import:  from my_app import views
-    2. Add a URL to urlpatterns:  path('', views.home, name='home')
-Class-based views
-    1. Add an import:  from other_app.views import Home
-    2. Add a URL to urlpatterns:  path('', Home.as_view(), name='home')
-Including another URLconf
-    1. Import the include() function: from django.urls import include, path
-    2. Add a URL to urlpatterns:  path('blog/', include('blog.urls'))
-""" 
-from django.contrib import admin
-from django.urls import path, include
-
-urlpatterns = [
-    path('admin/', admin.site.urls),
     path('', include(('apps.company.urls', 'company'), namespace='company')),
->>>>>>> a27162ca
-]+]
