--- conflicted
+++ resolved
@@ -1,5 +1,3 @@
-<<<<<<< HEAD
-=======
 
 """core URL Configuration
 
@@ -18,7 +16,6 @@
 """
 
 
->>>>>>> feature/module-employee
 from django.contrib import admin
 from django.urls import path, include
 
