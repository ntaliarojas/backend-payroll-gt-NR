--- conflicted
+++ resolved
@@ -1,18 +1,7 @@
 from django.contrib import admin
-<<<<<<< HEAD
 from django.urls import include, path
 
 urlpatterns = [
     path('admin/', admin.site.urls),
     path('api/v1/', include('apps.employee.urls')),
 ]
-=======
-from django.urls import path, include
-from apps.user.urls import urlpatterns as users_urls
-
-urlpatterns = [
-    path('admin/', admin.site.urls),
-    path('api/v1/', include(users_urls)),
-    path('', include(('apps.company.urls', 'company'), namespace='company')),
-]
->>>>>>> 471fa39e
