--- conflicted
+++ resolved
@@ -2,11 +2,8 @@
 FROM python:3.6-alpine
 ENV PYTHONDONTWRITEBYTECODE=1
 ENV PYTHONUNBUFFERED=1
-<<<<<<< HEAD
 RUN pip install python-dotenv
-=======
 
->>>>>>> d582ef1e
 RUN apk update \
   # psycopg2 dependencies
   && apk add --virtual build-deps gcc python3-dev musl-dev \
