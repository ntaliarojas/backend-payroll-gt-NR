--- conflicted
+++ resolved
@@ -1,7 +1,10 @@
 from django.db import models
+
+from core.utils.models import BaseModel
 
 # Create your models here.
 class Employee(models.Model):
+    id = models.AutoField(primary_key=True)
     first_name = models.CharField(max_length=100)
     last_name = models.CharField(max_length=100)
     phone = models.CharField(max_length=20)
@@ -18,48 +21,20 @@
     method_payment = models.CharField(max_length=100)
     bank = models.CharField(max_length=100)
     account_number = models.CharField(max_length=100)
-<<<<<<< HEAD
     department = models.IntegerField() #ForeignKey
     job_position = models.IntegerField() #ForeignKey
     user = models.IntegerField() #ForeignKey
     company = models.IntegerField() #ForeignKey
     is_active = models.BooleanField()
-=======
     department = models.IntegerField(default=1) #ForeignKey
     job_position = models.IntegerField(default=1) #ForeignKey
     user = models.IntegerField(default=3) #ForeignKey 
     company = models.IntegerField(default=1) #ForeignKey
     is_active = models.BooleanField(default=True)
->>>>>>> 03d66aec
 
     def __str__(self):
         return f"{self.first_name} {self.last_name}"
     
-
-<<<<<<< HEAD
-class BaseModel(models.Model):
-    """ Abstract Class, BaseModel """
-  
-
-    created = models.DateTimeField(
-        'created at',
-        auto_now_add=True,
-        help_text='Date time on  was created'
-    )
-
-    modified = models.DateTimeField(
-        'modified at',
-        auto_now=True,
-        help_text='Date time on  was last modified'
-    )
-
-    class Meta:
-        """Meta options."""
-        abstract = True
-
-        get_latest_by = 'created'
-        ordering = ['-created', '-modified']
-
 
 
 
@@ -69,7 +44,7 @@
     id = models.AutoField(primary_key=True)
     name = models.CharField(max_length=100)
     file = models.CharField(max_length=200) #this field stores a url
-    employee = models.ForeignKey(employee, on_delete=models.CASCADE)  # ForeignKey
+    employee = models.ForeignKey(Employee, on_delete=models.CASCADE)  # ForeignKey
     is_active = models.BooleanField(default=True)
 
     def __str__(self):
@@ -85,12 +60,11 @@
     relationship = models.CharField(max_length=100)
     gender = models.CharField(max_length = 100)
     phone = models.CharField(max_length=20)
-    employee = models.ForeignKey(employee, on_delete=models.CASCADE)# ForeignKey
+    employee = models.ForeignKey(Employee, on_delete=models.CASCADE)# ForeignKey
     is_active = models.BooleanField(default=True)
 
     def __str__(self):
         return f"{self._first_name}{self.last_name}"
-=======
 class SalaryIncrease(models.Model):
     employee = models.ForeignKey(Employee, on_delete=models.CASCADE, related_name='salary_increase_employee') #ForeignKey
     amount = models.IntegerField()
@@ -99,5 +73,4 @@
     created_at = models.DateTimeField(auto_now_add=True)
 
     def __str__(self):
-        return f"{self.employee}"
->>>>>>> 03d66aec
+        return f"{self.employee}"