from rest_framework.response import Response

from .serializers import EmployeeDocumentSerializer, FamilyMemberSerializer
from django.shortcuts import render
<<<<<<< HEAD
from rest_framework import viewsets, permissions, status

""" MODELS """
from .models import Employee
from .models import EmployeeDocument, FamilyMember
=======
from rest_framework import viewsets, permissions
from .serializers import EmployeeSerializer, SalaryIncreaseSerializer
>>>>>>> ad5d6083
from .models import Employee, SalaryIncrease

""" SERIALIZERS """
from .serializers import EmployeeSerializer
from .serializers import EmployeeSerializer, SalaryIncreaseSerializer


class EmployeeDocumentsViewSet(viewsets.ModelViewSet):
    serializer_class = EmployeeDocumentSerializer

    def get_queryset(self):
        # Filtrar los documentos por is_active=True
        queryset = EmployeeDocument.objects.filter(is_active=True)
        return queryset

    def create(self, request, *args, **kwargs):
        # Validar si el empleado existe
        employee_id = request.data.get('employee')
        if not Employee.objects.filter(id=employee_id).exists():
            return Response({'error': 'El empleado especificado no existe'}, status=status.HTTP_400_BAD_REQUEST)
        return super().create(request, *args, **kwargs)


class FamilyMembersViewSet(viewsets.ModelViewSet):
    serializer_class = FamilyMemberSerializer

    def get_queryset(self):
        # Filtrar los miembros de la familia por is_active=True
        queryset = FamilyMember.objects.filter(is_active=True)
        return queryset

    def create(self, request, *args, **kwargs):
        # Validar si el empleado existe
        employee_id = request.data.get('employee')
        if not Employee.objects.filter(id=employee_id).exists():
            return Response({'error': 'El empleado especificado no existe'}, status=status.HTTP_400_BAD_REQUEST)
        return super().create(request, *args, **kwargs)


class EmployeeViewSet(viewsets.ModelViewSet):
    queryset = Employee.objects.all()
    permission_classes = [permissions.AllowAny] #Cambiar a IsAuthenticated
    serializer_class = EmployeeSerializer
    

class SalaryIncreaseViewSet(viewsets.ModelViewSet):
    queryset = SalaryIncrease.objects.all()
    permission_classes = [permissions.AllowAny] #Cambiar a IsAuthenticated
    serializer_class = SalaryIncreaseSerializer

   <|MERGE_RESOLUTION|>--- conflicted
+++ resolved
@@ -2,16 +2,13 @@
 
 from .serializers import EmployeeDocumentSerializer, FamilyMemberSerializer
 from django.shortcuts import render
-<<<<<<< HEAD
 from rest_framework import viewsets, permissions, status
 
 """ MODELS """
 from .models import Employee
 from .models import EmployeeDocument, FamilyMember
-=======
 from rest_framework import viewsets, permissions
 from .serializers import EmployeeSerializer, SalaryIncreaseSerializer
->>>>>>> ad5d6083
 from .models import Employee, SalaryIncrease
 
 """ SERIALIZERS """
