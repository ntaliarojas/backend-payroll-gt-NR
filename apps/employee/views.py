--- conflicted
+++ resolved
@@ -4,19 +4,12 @@
 
 
 """ SERIALIZERS """
-<<<<<<< HEAD
-from .serializers import  EmployeeSerializer, SalaryIncreaseSerializer, DepartmentSerializer, EmployeeDocumentSerializer, FamilyMemberSerializer
+from .serializers import  EmployeeSerializer, SalaryIncreaseSerializer, DepartmentSerializer, EmployeeDocumentSerializer, FamilyMemberSerializer, JobPositionSerializer, RequestAbsenceSerializer
 from apps.user.serializers import UserSerializer
 """ MODELS """
-from .models import EmployeeDocument, FamilyMember, Employee, SalaryIncrease, Department
+from .models import EmployeeDocument, FamilyMember, Employee, SalaryIncrease, Department, JobPositionModel, RequestAbsenceModel
 from apps.company.models import Company
 from apps.user.models import User
-=======
-from .serializers import  EmployeeSerializer, SalaryIncreaseSerializer, DepartmentSerializer, EmployeeDocumentSerializer, FamilyMemberSerializer, JobPositionSerializer, RequestAbsenceSerializer
-
-""" MODELS """
-from .models import EmployeeDocument, FamilyMember, Employee, SalaryIncrease, Department, JobPositionModel, RequestAbsenceModel
->>>>>>> 4497883f
 
 
 class EmployeeDocumentsViewSet(viewsets.ModelViewSet):
@@ -153,7 +146,6 @@
     permission_classes = [permissions.AllowAny] #Cambiar a IsAuthenticated
     serializer_class = DepartmentSerializer
 
-<<<<<<< HEAD
     # Filtrar departamentos por empresa
     def get_queryset(self):
         company_id = self.request.query_params.get('company')
@@ -173,7 +165,7 @@
     
     def update(self, request, *args, **kwargs):
         return super().update(request, *args, **kwargs)
-=======
+
 
 class JobPositionViewSet(viewsets.ModelViewSet):
     serializer_class = JobPositionSerializer
@@ -201,4 +193,57 @@
         if not Employee.objects.filter(id=employee_id).exists():
             return Response({'error': 'El empleado especificado no existe'}, status=status.HTTP_400_BAD_REQUEST)
         return super().create(request, *args, **kwargs)
->>>>>>> 4497883f
+
+
+class DepartmentViewSet(viewsets.ModelViewSet):
+    queryset = Department.objects.all()
+    permission_classes = [permissions.AllowAny] #Cambiar a IsAuthenticated
+    serializer_class = DepartmentSerializer
+
+    # Filtrar departamentos por empresa
+    def get_queryset(self):
+        company_id = self.request.query_params.get('company')
+        if company_id:
+            queryset = Department.objects.filter(company=company_id)
+        else:
+            queryset = Department.objects.all()
+        return queryset
+
+
+    def create(self, request, *args, **kwargs):
+        
+        company_id = request.data.get('company')
+        if not Company.objects.filter(id=company_id).exists():
+            return Response({'error': 'La empresa especificada no existe'}, status=status.HTTP_400_BAD_REQUEST)
+        return super().create(request, *args, **kwargs)
+    
+    def update(self, request, *args, **kwargs):
+        return super().update(request, *args, **kwargs)
+
+
+class JobPositionViewSet(viewsets.ModelViewSet):
+    serializer_class = JobPositionSerializer
+    permission_classes = [permissions.AllowAny] #Cambiar a IsAuthenticated
+
+
+    def get_queryset(self):
+        # Filtrar los jobPosition by is_active
+        queryset = JobPositionModel.objects.filter(is_active=True)
+        return queryset
+    
+
+    def create(self, request, *args, **kwargs):
+         return super().create(request, *args, **kwargs)
+
+class RequestAbsenceViewSet(viewsets.ModelViewSet):
+    queryset = RequestAbsenceModel.objects.all()
+    serializer_class = RequestAbsenceSerializer
+    permission_classes = [permissions.AllowAny] #Cambiar a IsAuthenticated
+
+
+    def create(self, request, *args, **kwargs):
+        # Validar si el empleado existe
+        employee_id = request.data.get('employee')
+        if not Employee.objects.filter(id=employee_id).exists():
+            return Response({'error': 'El empleado especificado no existe'}, status=status.HTTP_400_BAD_REQUEST)
+        return super().create(request, *args, **kwargs)